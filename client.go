package seth

import (
	"context"
	"crypto/ecdsa"
	verr "errors"
	"fmt"
	"math/big"
	"path/filepath"
	"strconv"
	"strings"
	"time"

	"github.com/avast/retry-go"
	"github.com/ethereum/go-ethereum"

	"github.com/ethereum/go-ethereum/accounts/abi"
	"github.com/ethereum/go-ethereum/accounts/abi/bind"
	"github.com/ethereum/go-ethereum/common"
	"github.com/ethereum/go-ethereum/core/types"
	"github.com/ethereum/go-ethereum/ethclient"
	"github.com/pkg/errors"
	"github.com/rs/zerolog"
	"golang.org/x/sync/errgroup"
)

const (
	ErrEmptyConfigPath     = "toml config path is empty, set SETH_CONFIG_PATH"
	ErrCreateABIStore      = "failed to create ABI store"
	ErrReadingKeys         = "failed to read keys"
	ErrCreateNonceManager  = "failed to create nonce manager"
	ErrCreateTracer        = "failed to create tracer"
	ErrReadContractMap     = "failed to read deployed contract map"
	ErrNoKeyLoaded         = "failed to load private key"
	ErrRpcHealtCheckFailed = "RPC health check failed ¯\\_(ツ)_/¯"

	ContractMapFilePattern          = "deployed_contracts_%s_%s.toml"
	RevertedTransactionsFilePattern = "reverted_transactions_%s_%s.json"
)

var (
	// Number of ephemeral addresses to create
	SixtyEphemeralAddresses int64 = 60

	ZeroBigInt = big.NewInt(0)

	// Amount of funds that will be left on the root key, when splitting funds between ephemeral addresses
	ZeroRootKeyFundsBuffer = big.NewInt(0)

	TracingLevel_None     = "NONE"
	TracingLevel_Reverted = "REVERTED"
	TracingLevel_All      = "ALL"
)

// Client is a vanilla go-ethereum client with enhanced debug logging
type Client struct {
	Cfg                      *Config
	Client                   *ethclient.Client
	Addresses                []common.Address
	PrivateKeys              []*ecdsa.PrivateKey
	ChainID                  int64
	URL                      string
	Context                  context.Context
	CancelFunc               context.CancelFunc
	Errors                   []error
	ContractStore            *ContractStore
	NonceManager             *NonceManager
	Tracer                   *Tracer
	ContractAddressToNameMap ContractMap
	ABIFinder                *ABIFinder
	HeaderCache              *LFUHeaderCache
}

// NewClientWithConfig creates a new seth client with all deps setup from config
func NewClientWithConfig(cfg *Config) (*Client, error) {
	initDefaultLogging()

	err := validateConfig(cfg)
	if err != nil {
		return nil, err
	}

	L.Debug().Msgf("Using tracing level: %s", cfg.TracingLevel)

	cfg.setEphemeralAddrs()
	cs, err := NewContractStore(filepath.Join(cfg.ConfigDir, cfg.ABIDir), filepath.Join(cfg.ConfigDir, cfg.BINDir))
	if err != nil {
		return nil, errors.Wrap(err, ErrCreateABIStore)
	}
	if cfg.ephemeral {
		// we don't care about any other keys, only the root key
		// you should not use ephemeral mode with more than 1 key
		if len(cfg.Network.PrivateKeys) > 1 {
			L.Warn().Msg("Ephemeral mode is enabled, but more than 1 key is loaded. Only the first key will be used")
		}
		cfg.Network.PrivateKeys = cfg.Network.PrivateKeys[:1]
		pkeys, err := NewEphemeralKeys(*cfg.EphemeralAddrs)
		if err != nil {
			return nil, err
		}
		cfg.Network.PrivateKeys = append(cfg.Network.PrivateKeys, pkeys...)
	} else {
		if err := readKeyFileConfig(cfg); err != nil {
			return nil, err
		}
	}
	addrs, pkeys, err := cfg.ParseKeys()
	if err != nil {
		return nil, errors.Wrap(err, ErrReadingKeys)
	}
	nm, err := NewNonceManager(cfg, addrs, pkeys)
	if err != nil {
		return nil, errors.Wrap(err, ErrCreateNonceManager)
	}

	if !cfg.IsSimulatedNetwork() && cfg.SaveDeployedContractsMap && cfg.ContractMapFile == "" {
		cfg.ContractMapFile = cfg.GenerateContractMapFileName()
	}

	// this part is kind of duplicated in NewClientRaw, but we need to create contract map before creating Tracer
	// so that both the tracer and client have references to the same map
	contractAddressToNameMap := NewEmptyContractMap()
	contractAddressToNameMap.addressMap = make(map[string]string)
	if !cfg.IsSimulatedNetwork() {
		contractAddressToNameMap.addressMap, err = LoadDeployedContracts(cfg.ContractMapFile)
		if err != nil {
			return nil, errors.Wrap(err, ErrReadContractMap)
		}
	} else {
		L.Debug().Msg("Simulated network, contract map won't be read from file")
	}

	abiFinder := NewABIFinder(contractAddressToNameMap, cs)
	tr, err := NewTracer(cfg.Network.URLs[0], cs, &abiFinder, cfg, contractAddressToNameMap, addrs)
	if err != nil {
		return nil, errors.Wrap(err, ErrCreateTracer)
	}

	return NewClientRaw(
		cfg,
		addrs,
		pkeys,
		WithContractStore(cs),
		WithNonceManager(nm),
		WithTracer(tr),
		WithContractMap(contractAddressToNameMap),
		WithABIFinder(&abiFinder),
	)
}

func validateConfig(cfg *Config) error {
	if cfg.Network.GasPriceEstimationEnabled {
		if cfg.Network.GasPriceEstimationBlocks == 0 {
			return errors.New("when automating gas estimation is enabled blocks must be greater than 0. fix it or disable gas estimation")
		}
		cfg.Network.GasPriceEstimationTxPriority = strings.ToLower(cfg.Network.GasPriceEstimationTxPriority)

		if cfg.Network.GasPriceEstimationTxPriority == "" {
			cfg.Network.GasPriceEstimationTxPriority = Priority_Standard
		}

		switch cfg.Network.GasPriceEstimationTxPriority {
		case Priority_Degen:
		case Priority_Fast:
		case Priority_Standard:
		case Priority_Slow:
		default:
			return errors.New("when automating gas estimation is enabled priority must be fast, standard or slow. fix it or disable gas estimation")
		}

	}

	if cfg.Network.GasLimit != 0 {
		L.Warn().
			Msg("Gas limit is set, this will override the gas limit set by the network. This option should be used **ONLY** if node is incapable of estimating gas limit itself, which happens only with very old versions")
	}

	if cfg.TracingLevel == "" {
		cfg.TracingLevel = TracingLevel_Reverted
	}

	cfg.TracingLevel = strings.ToUpper(cfg.TracingLevel)

	switch cfg.TracingLevel {
	case TracingLevel_None:
	case TracingLevel_Reverted:
	case TracingLevel_All:
	default:
		return errors.New("tracing level must be one of: NONE, REVERTED, ALL")
	}

	return nil
}

// NewClient creates a new raw seth client with all deps setup from env vars
func NewClient() (*Client, error) {
	cfg, err := ReadConfig()
	if err != nil {
		return nil, err
	}
	return NewClientWithConfig(cfg)
}

// NewClientRaw creates a new raw seth client without dependencies
func NewClientRaw(
	cfg *Config,
	addrs []common.Address,
	pkeys []*ecdsa.PrivateKey,
	opts ...ClientOpt,
) (*Client, error) {
	client, err := ethclient.Dial(cfg.Network.URLs[0])
	if err != nil {
		return nil, fmt.Errorf("failed to connect to '%s' due to: %w", cfg.Network.URLs[0], err)
	}
	cID, err := strconv.Atoi(cfg.Network.ChainID)
	if err != nil {
		return nil, err
	}
	ctx, cancel := context.WithCancel(context.Background())
	c := &Client{
		Cfg:         cfg,
		Client:      client,
		Addresses:   addrs,
		PrivateKeys: pkeys,
		URL:         cfg.Network.URLs[0],
		ChainID:     int64(cID),
		Context:     ctx,
		CancelFunc:  cancel,
	}
	for _, o := range opts {
		o(c)
	}

	if c.ContractAddressToNameMap.addressMap == nil {
		c.ContractAddressToNameMap = NewEmptyContractMap()
		if !cfg.IsSimulatedNetwork() {
			c.ContractAddressToNameMap.addressMap, err = LoadDeployedContracts(cfg.ContractMapFile)
			if err != nil {
				return nil, errors.Wrap(err, ErrReadContractMap)
			}
			if len(c.ContractAddressToNameMap.addressMap) > 0 {
				L.Info().
					Int("Size", len(c.ContractAddressToNameMap.addressMap)).
					Str("File name", cfg.ContractMapFile).
					Msg("No contract map provided, read it from file")
			} else {
				L.Info().
					Msg("No contract map provided and no file found, created new one")
			}
		} else {
			L.Debug().Msg("Simulated network, contract map won't be read from file")
			L.Info().
				Msg("No contract map provided and no file found, created new one")
		}
	} else {
		L.Info().
			Int("Size", len(c.ContractAddressToNameMap.addressMap)).
			Msg("Contract map was provided")
	}
	if c.NonceManager != nil {
		c.NonceManager.Client = c
		if len(c.Cfg.Network.PrivateKeys) > 0 {
			if err := c.NonceManager.UpdateNonces(); err != nil {
				return nil, err
			}
		}
	}

	if cfg.CheckRpcHealthOnStart {
		if c.NonceManager == nil {
			L.Warn().Msg("Nonce manager is not set, RPC health check will be skipped. Client will most probably fail on first transaction")
		} else {
			if err := c.checkRPCHealth(); err != nil {
				return nil, err
			}
		}
	}

	cfg.setEphemeralAddrs()

	L.Info().
		Str("NetworkName", cfg.Network.Name).
		Interface("Addresses", addrs).
		Str("RPC", cfg.Network.URLs[0]).
		Str("ChainID", cfg.Network.ChainID).
		Int64("Ephemeral keys", *cfg.EphemeralAddrs).
		Msg("Created new client")

	if cfg.ephemeral {
		bd, err := c.CalculateSubKeyFunding(*cfg.EphemeralAddrs)
		if err != nil {
			return nil, err
		}
		L.Warn().Msg("Ephemeral mode, all funds will be lost!")

		ctx, cancel := context.WithCancel(context.Background())
		defer cancel()
		eg, egCtx := errgroup.WithContext(ctx)
		// root key is element 0 in ephemeral
		for _, addr := range c.Addresses[1:] {
			addr := addr
			eg.Go(func() error {
				return c.TransferETHFromKey(egCtx, 0, addr.Hex(), bd.AddrFunding)
			})
		}
		if err := eg.Wait(); err != nil {
			return nil, err
		}
	}

	if c.Cfg.TracingLevel != TracingLevel_None && c.Tracer == nil {
		if c.ContractStore == nil {
			cs, err := NewContractStore(filepath.Join(cfg.ConfigDir, cfg.ABIDir), filepath.Join(cfg.ConfigDir, cfg.BINDir))
			if err != nil {
				return nil, errors.Wrap(err, ErrCreateABIStore)
			}
			c.ContractStore = cs
		}
		if c.ABIFinder == nil {
			abiFinder := NewABIFinder(c.ContractAddressToNameMap, c.ContractStore)
			c.ABIFinder = &abiFinder
		}
		tr, err := NewTracer(cfg.Network.URLs[0], c.ContractStore, c.ABIFinder, cfg, c.ContractAddressToNameMap, addrs)
		if err != nil {
			return nil, errors.Wrap(err, ErrCreateTracer)
		}

		c.Tracer = tr
	}

	now := time.Now().Format("2006-01-02-15-04-05")
	c.Cfg.RevertedTransactionsFile = fmt.Sprintf(RevertedTransactionsFilePattern, c.Cfg.Network.Name, now)

	if c.Cfg.Network.GasPriceEstimationEnabled {
		L.Debug().Msg("Gas estimation is enabled")
		L.Debug().Msg("Initialising LFU block header cache")
		c.HeaderCache = NewLFUBlockCache(c.Cfg.Network.GasPriceEstimationBlocks)

		if c.Cfg.Network.EIP1559DynamicFees {
			L.Debug().Msg("Checking if EIP-1559 is supported by the network")
			c.CalculateGasEstimations(GasEstimationRequest{
				GasEstimationEnabled: true,
				FallbackGasPrice:     c.Cfg.Network.GasPrice,
				FallbackGasFeeCap:    c.Cfg.Network.GasFeeCap,
				FallbackGasTipCap:    c.Cfg.Network.GasTipCap,
				Priority:             Priority_Standard,
			})
		}
	}

	return c, nil
}

<<<<<<< HEAD
// Decode waits for transaction to be minted, then decodes transaction inputs, outputs, logs and events and
// depending on 'tracing_level' it either returns immediatelly or if the level matches it traces all calls.
// If 'tracing_to_json' is saved we also save to JSON all that information.
// If transaction was reverted the error return will be revert error, not decoding error (that one if any will be logged).
// It means it can return both error and decoded transaction!
=======
func (m *Client) checkRPCHealth() error {
	L.Info().Str("RPC node", m.URL).Msg("---------------- !!!!! ----------------> Checking RPC health")
	ctx, cancel := context.WithTimeout(context.Background(), m.Cfg.Network.TxnTimeout.Duration())
	defer cancel()

	err := m.TransferETHFromKey(ctx, 0, m.Addresses[0].Hex(), big.NewInt(10_000))
	if err != nil {
		return errors.Wrap(err, ErrRpcHealtCheckFailed)
	}

	L.Info().Msg("RPC health check passed <---------------- !!!!! ----------------")
	return nil
}

// Decode waits for transaction to be minted and decodes basic info of the first method that was
// called by the transaction (such as: method name, inputs and any logs/events emitted by the transaction.
// Additionally if `tracing_enabled` flag is set in Client config it will trace all other calls that were
// made during the transaction execution and print them to console using logger.
// If transaction was reverted, then tracing won't take place, but the error return will contain
// revert reason (if we were able to get it from the receipt).
>>>>>>> e6cda83c
func (m *Client) Decode(tx *types.Transaction, txErr error) (*DecodedTransaction, error) {
	if len(m.Errors) > 0 {
		return nil, verr.Join(m.Errors...)
	}
	if txErr != nil {
		msg := "Skipping decoding, transaction submission failed. Nothing to decode"

		if m.Cfg.Network.GasLimit == 0 {
			msg = "Skipping decoding, most probably gas estimation failed. √. You could try to set gas limit manually in config and try again to get decoded transaction"
		}

		L.Trace().
			Msg(msg)
		return nil, txErr
	}

	if tx == nil {
		L.Trace().
			Msg("Skipping decoding, because transaction is nil. Nothing to decode")
		return nil, nil
	}

	l := L.With().Str("Transaction", tx.Hash().Hex()).Logger()
	receipt, err := m.WaitMined(context.Background(), l, m.Client, tx)
	if err != nil {
		L.Trace().
			Err(err).
			Msg("Skipping decoding, because transaction was not minted. Nothing to decode")
		return nil, err
	}

	var revertErr error
	if receipt.Status == 0 {
		revertErr = m.callAndGetRevertReason(tx, receipt)
	}

	decoded, decodeErr := m.decodeTransaction(l, tx, receipt)

	if decodeErr != nil && errors.Is(decodeErr, errors.New(ErrNoABIMethod)) {
		if m.Cfg.TraceToJson {
			L.Trace().
				Err(decodeErr).
				Msg("Failed to decode transaction. Saving transaction data hash as JSON")

			err = CreateOrAppendToJsonArray(m.Cfg.RevertedTransactionsFile, tx.Hash().Hex())
			if err != nil {
				l.Warn().
					Err(err).
					Str("TXHash", tx.Hash().Hex()).
					Msg("Failed to save reverted transaction hash to file")
			} else {
				l.Trace().
					Str("TXHash", tx.Hash().Hex()).
					Msg("Saved reverted transaction to file")
			}
		}
		return decoded, revertErr
	}

	if m.Cfg.TracingLevel == TracingLevel_None {
		L.Trace().
			Str("Transaction Hash", tx.Hash().Hex()).
			Msg("Tracing level is NONE, skipping decoding")
		return decoded, revertErr
	}

	if m.Cfg.TracingLevel == TracingLevel_All || (m.Cfg.TracingLevel == TracingLevel_Reverted && revertErr != nil) {
		traceErr := m.Tracer.TraceGethTX(decoded.Hash)
		if traceErr != nil {
			if m.Cfg.TraceToJson {
				L.Trace().
					Err(traceErr).
					Msg("Failed to trace call, but decoding was successful. Saving decoded data as JSON")

				path, saveErr := saveAsJson(decoded, "traces", decoded.Hash)
				if saveErr != nil {
					L.Warn().
						Err(saveErr).
						Msg("Failed to save decoded call as JSON")
				} else {
					L.Trace().
						Str("Path", path).
						Str("Tx hash", decoded.Hash).
						Msg("Saved decoded transaction data to JSON")
				}
			}

			if strings.Contains(traceErr.Error(), "debug_traceTransaction does not exist") {
				L.Warn().
					Err(err).
					Msg("Debug API is either disabled or not available on the node. Disabling tracing")

				m.Cfg.TracingLevel = TracingLevel_None
			}

			return decoded, revertErr
		}

		if m.Cfg.TraceToJson {
			path, saveErr := saveAsJson(m.Tracer.DecodedCalls[decoded.Hash], "traces", decoded.Hash)
			if saveErr != nil {
				L.Warn().
					Err(saveErr).
					Msg("Failed to save decoded call as JSON")
			} else {
				L.Trace().
					Str("Path", path).
					Str("Tx hash", decoded.Hash).
					Msg("Saved decoded call data to JSON")
			}
		}
	} else {
		L.Trace().
			Str("Transaction Hash", tx.Hash().Hex()).
			Str("Tracing level", m.Cfg.TracingLevel).
			Bool("Was reverted?", revertErr != nil).
			Msg("Transaction doesn't match tracing level, skipping decoding")
	}

	return decoded, revertErr
}

func (m *Client) TransferETHFromKey(ctx context.Context, fromKeyNum int, to string, value *big.Int) error {
	if fromKeyNum > len(m.PrivateKeys) || fromKeyNum > len(m.Addresses) {
		return errors.Wrap(errors.New(ErrNoKeyLoaded), fmt.Sprintf("requested key: %d", fromKeyNum))
	}
	toAddr := common.HexToAddress(to)
	chainID, err := m.Client.NetworkID(context.Background())
	if err != nil {
		return errors.Wrap(err, "failed to get network ID")
	}

	var gasLimit int64
	gasLimitRaw, err := m.EstimateGasLimitForFundTransfer(m.Addresses[fromKeyNum], common.HexToAddress(to), value)
	if err != nil {
		gasLimit = m.Cfg.Network.TransferGasFee
	} else {
		gasLimit = int64(gasLimitRaw)
	}

	rawTx := &types.LegacyTx{
		Nonce:    m.NonceManager.NextNonce(m.Addresses[fromKeyNum]).Uint64(),
		To:       &toAddr,
		Value:    value,
		Gas:      uint64(gasLimit),
		GasPrice: big.NewInt(m.Cfg.Network.GasPrice),
	}
	L.Debug().Interface("TransferTx", rawTx).Send()
	signedTx, err := types.SignNewTx(m.PrivateKeys[fromKeyNum], types.NewEIP155Signer(chainID), rawTx)
	if err != nil {
		return errors.Wrap(err, "failed to sign tx")
	}

	ctx, cancel := context.WithTimeout(ctx, m.Cfg.Network.TxnTimeout.Duration())
	defer cancel()
	err = m.Client.SendTransaction(ctx, signedTx)
	if err != nil {
		return errors.Wrap(err, "failed to send transaction")
	}
	l := L.With().Str("Transaction", signedTx.Hash().Hex()).Logger()
	l.Info().
		Int("FromKeyNum", fromKeyNum).
		Str("To", to).
		Interface("Value", value).
		Msg("Send ETH")
	_, err = m.WaitMined(ctx, l, m.Client, signedTx)
	if err != nil {
		return err
	}
	return err
}

// WaitMined the same as bind.WaitMined, awaits transaction receipt until timeout
func (m *Client) WaitMined(ctx context.Context, l zerolog.Logger, b bind.DeployBackend, tx *types.Transaction) (*types.Receipt, error) {
	queryTicker := time.NewTicker(time.Second)
	defer queryTicker.Stop()
	ctx, cancel := context.WithTimeout(ctx, m.Cfg.Network.TxnTimeout.Duration())
	defer cancel()
	for {
		receipt, err := b.TransactionReceipt(ctx, tx.Hash())
		if err == nil {
			l.Info().Int64("BlockNumber", receipt.BlockNumber.Int64()).Msg("Transaction accepted")
			return receipt, nil
		}
		if errors.Is(err, ethereum.NotFound) {
			l.Debug().Msg("Awaiting transaction")
		} else {
			l.Warn().Err(err).Msg("Failed to get receipt")
		}
		select {
		case <-ctx.Done():
			l.Error().Err(err).Msg("Transaction context is done")
			return nil, ctx.Err()
		case <-queryTicker.C:
		}
	}
}

/* ClientOpts client functional options */

// ClientOpt is a client functional option
type ClientOpt func(c *Client)

// WithContractStore ContractStore functional option
func WithContractStore(as *ContractStore) ClientOpt {
	return func(c *Client) {
		c.ContractStore = as
	}
}

// WithContractMap contractAddressToNameMap functional option
func WithContractMap(contractAddressToNameMap ContractMap) ClientOpt {
	return func(c *Client) {
		c.ContractAddressToNameMap = contractAddressToNameMap
	}
}

// WithABIFinder ABIFinder functional option
func WithABIFinder(abiFinder *ABIFinder) ClientOpt {
	return func(c *Client) {
		c.ABIFinder = abiFinder
	}
}

// WithNonceManager NonceManager functional option
func WithNonceManager(nm *NonceManager) ClientOpt {
	return func(c *Client) {
		c.NonceManager = nm
	}
}

// WithTracer Tracer functional option
func WithTracer(t *Tracer) ClientOpt {
	return func(c *Client) {
		c.Tracer = t
	}
}

/* CallOpts function options */

// CallOpt is a functional option for bind.CallOpts
type CallOpt func(o *bind.CallOpts)

// WithPending sets pending option for bind.CallOpts
func WithPending(pending bool) CallOpt {
	return func(o *bind.CallOpts) {
		o.Pending = pending
	}
}

// WithBlockNumber sets blockNumber option for bind.CallOpts
func WithBlockNumber(bn uint64) CallOpt {
	return func(o *bind.CallOpts) {
		o.BlockNumber = big.NewInt(int64(bn))
	}
}

// NewCallOpts returns a new sequential call options wrapper
func (m *Client) NewCallOpts(o ...CallOpt) *bind.CallOpts {
	co := &bind.CallOpts{
		Pending: false,
		From:    m.Addresses[0],
	}
	for _, f := range o {
		f(co)
	}
	return co
}

// NewCallKeyOpts returns a new sequential call options wrapper from the key N
func (m *Client) NewCallKeyOpts(keyNum int, o ...CallOpt) *bind.CallOpts {
	co := &bind.CallOpts{
		Pending: false,
		From:    m.Addresses[keyNum],
	}
	for _, f := range o {
		f(co)
	}
	return co
}

// TransactOpt is a wrapper for bind.TransactOpts
type TransactOpt func(o *bind.TransactOpts)

// WithValue sets value option for bind.TransactOpts
func WithValue(value *big.Int) TransactOpt {
	return func(o *bind.TransactOpts) {
		o.Value = value
	}
}

// WithGasPrice sets gasPrice option for bind.TransactOpts
func WithGasPrice(gasPrice *big.Int) TransactOpt {
	return func(o *bind.TransactOpts) {
		o.GasPrice = gasPrice
	}
}

// WithGasLimit sets gasLimit option for bind.TransactOpts
func WithGasLimit(gasLimit uint64) TransactOpt {
	return func(o *bind.TransactOpts) {
		o.GasLimit = gasLimit
	}
}

// WithNoSend sets noSend option for bind.TransactOpts
func WithNoSend(noSend bool) TransactOpt {
	return func(o *bind.TransactOpts) {
		o.NoSend = noSend
	}
}

// WithNonce sets nonce option for bind.TransactOpts
func WithNonce(nonce *big.Int) TransactOpt {
	return func(o *bind.TransactOpts) {
		o.Nonce = nonce
	}
}

// WithGasFeeCap sets gasFeeCap option for bind.TransactOpts
func WithGasFeeCap(gasFeeCap *big.Int) TransactOpt {
	return func(o *bind.TransactOpts) {
		o.GasFeeCap = gasFeeCap
	}
}

// WithGasTipCap sets gasTipCap option for bind.TransactOpts
func WithGasTipCap(gasTipCap *big.Int) TransactOpt {
	return func(o *bind.TransactOpts) {
		o.GasTipCap = gasTipCap
	}
}

// NewTXOpts returns a new transaction options wrapper,
// Sets gas price/fee tip/cap and gas limit either based on TOML config or estimations.
func (m *Client) NewTXOpts(o ...TransactOpt) *bind.TransactOpts {
	opts, nonce, estimations := m.getProposedTransactionOptions(0)
	m.configureTransactionOpts(opts, nonce.PendingNonce, estimations, o...)
	L.Debug().
		Interface("Nonce", opts.Nonce).
		Interface("Value", opts.Value).
		Interface("GasPrice", opts.GasPrice).
		Interface("GasFeeCap", opts.GasFeeCap).
		Interface("GasTipCap", opts.GasTipCap).
		Uint64("GasLimit", opts.GasLimit).
		Msg("New transaction options")
	return opts
}

// NewTXKeyOpts returns a new transaction options wrapper,
// sets opts.GasPrice and opts.GasLimit from seth.toml or override with options
func (m *Client) NewTXKeyOpts(keyNum int, o ...TransactOpt) *bind.TransactOpts {
	if keyNum > len(m.Addresses) || keyNum < 0 {
		err := fmt.Errorf("keyNum is out of range. Expected %d-%d. Got: %d", 0, len(m.Addresses)-1, keyNum)
		m.Errors = append(m.Errors, err)
		// can't return nil, otherwise RPC wrapper will panic and we will lose funds on testnets/mainnets
		return &bind.TransactOpts{}
	}
	L.Debug().
		Interface("KeyNum", keyNum).
		Interface("Address", m.Addresses[keyNum]).
		Msg("Estimating transaction")
	opts, nonceStatus, estimations := m.getProposedTransactionOptions(keyNum)

	m.configureTransactionOpts(opts, nonceStatus.PendingNonce, estimations, o...)
	L.Debug().
		Interface("KeyNum", keyNum).
		Interface("Nonce", opts.Nonce).
		Interface("Value", opts.Value).
		Interface("GasPrice", opts.GasPrice).
		Interface("GasFeeCap", opts.GasFeeCap).
		Interface("GasTipCap", opts.GasTipCap).
		Uint64("GasLimit", opts.GasLimit).
		Msg("New transaction options")
	return opts
}

// AnySyncedKey returns the first synced key
func (m *Client) AnySyncedKey() int {
	return m.NonceManager.anySyncedKey()
}

type GasEstimations struct {
	GasPrice  *big.Int
	GasTipCap *big.Int
	GasFeeCap *big.Int
}

type NonceStatus struct {
	LastNonce    uint64
	PendingNonce uint64
}

func (m *Client) getNonceStatus(keyNum int) (NonceStatus, error) {
	ctx, cancel := context.WithTimeout(context.Background(), m.Cfg.Network.TxnTimeout.Duration())
	defer cancel()
	pendingNonce, err := m.Client.PendingNonceAt(ctx, m.Addresses[keyNum])
	if err != nil {
		return NonceStatus{}, err
	}

	lastNonce, err := m.Client.NonceAt(ctx, m.Addresses[keyNum], nil)
	if err != nil {
		return NonceStatus{}, err
	}

	return NonceStatus{
		LastNonce:    lastNonce,
		PendingNonce: pendingNonce,
	}, nil
}

// getProposedTransactionOptions gets all the tx info that network proposed
func (m *Client) getProposedTransactionOptions(keyNum int) (*bind.TransactOpts, NonceStatus, GasEstimations) {
	nonceStatus, err := m.getNonceStatus(keyNum)
	if err != nil {
		m.Errors = append(m.Errors, err)
		// can't return nil, otherwise RPC wrapper will panic
		return &bind.TransactOpts{}, NonceStatus{}, GasEstimations{}
	}

	if m.Cfg.PendingNonceProtectionEnabled {
		if nonceStatus.PendingNonce > nonceStatus.LastNonce {
			panic(fmt.Errorf("pending nonce for key %d is higher than last nonce, there are %d pending transactions. Speed them up before continuing, otherwise future transactions most probably will get stuck", keyNum, nonceStatus.PendingNonce-nonceStatus.LastNonce))
		}
		L.Debug().
			Msg("Pending nonce protection is enabled. Nonce status is OK")
	}

	estimations := m.CalculateGasEstimations(m.NewDefaultGasEstimationRequest())

	L.Debug().
		Interface("KeyNum", keyNum).
		Uint64("Nonce", nonceStatus.PendingNonce).
		Interface("GasEstimations", estimations).
		Msg("Proposed transaction options")

	opts, err := bind.NewKeyedTransactorWithChainID(m.PrivateKeys[keyNum], big.NewInt(m.ChainID))
	if err != nil {
		m.Errors = append(m.Errors, err)
		return &bind.TransactOpts{}, NonceStatus{}, GasEstimations{}
	}
	return opts, nonceStatus, estimations
}

type GasEstimationRequest struct {
	GasEstimationEnabled bool
	FallbackGasPrice     int64
	FallbackGasFeeCap    int64
	FallbackGasTipCap    int64
	Priority             string
}

// NewDefaultGasEstimationRequest creates a new default gas estimation request based on current network configuration
func (m *Client) NewDefaultGasEstimationRequest() GasEstimationRequest {
	return GasEstimationRequest{
		GasEstimationEnabled: m.Cfg.Network.GasPriceEstimationEnabled,
		FallbackGasPrice:     m.Cfg.Network.GasPrice,
		FallbackGasFeeCap:    m.Cfg.Network.GasFeeCap,
		FallbackGasTipCap:    m.Cfg.Network.GasTipCap,
		Priority:             m.Cfg.Network.GasPriceEstimationTxPriority,
	}
}

// CalculateGasEstimations calculates gas estimations (price, tip/cap) or uses hardcoded values if estimation is disabled,
// estimation errors or network is a simulated one.
func (m *Client) CalculateGasEstimations(request GasEstimationRequest) GasEstimations {
	estimations := GasEstimations{}

	if m.Cfg.IsSimulatedNetwork() || !request.GasEstimationEnabled {
		estimations.GasPrice = big.NewInt(request.FallbackGasPrice)
		estimations.GasFeeCap = big.NewInt(request.FallbackGasFeeCap)
		estimations.GasTipCap = big.NewInt(request.FallbackGasTipCap)

		return estimations
	}

	ctx, cancel := context.WithTimeout(context.Background(), m.Cfg.Network.TxnTimeout.Duration())
	defer cancel()

	var disableEstimationsIfNeeded = func(err error) {
		if strings.Contains(err.Error(), ZeroGasSuggestedErr) {
			L.Warn().Msg("Received incorrect gas estimations. Disabling them and reverting to hardcoded values. Remember to update your config!")
			m.Cfg.Network.GasPriceEstimationEnabled = false
		}
	}

	var calulcateLegacyFees = func() {
		gasPrice, err := m.GetSuggestedLegacyFees(ctx, request.Priority)
		if err != nil {
			disableEstimationsIfNeeded(err)
			L.Warn().Err(err).Msg("Failed to get suggested Legacy fees. Using hardcoded values")
			estimations.GasPrice = big.NewInt(request.FallbackGasPrice)
		} else {
			estimations.GasPrice = gasPrice
		}
	}

	if m.Cfg.Network.EIP1559DynamicFees {
		maxFee, priorityFee, err := m.GetSuggestedEIP1559Fees(ctx, request.Priority)
		if err != nil {
			L.Warn().Err(err).Msg("Failed to get suggested EIP1559 fees. Using hardcoded values")
			estimations.GasFeeCap = big.NewInt(request.FallbackGasFeeCap)
			estimations.GasTipCap = big.NewInt(request.FallbackGasTipCap)

			disableEstimationsIfNeeded(err)

			if strings.Contains(err.Error(), "method eth_maxPriorityFeePerGas") || strings.Contains(err.Error(), "method eth_maxFeePerGas") || strings.Contains(err.Error(), "method eth_feeHistory") || strings.Contains(err.Error(), "expected input list for types.txdata") {
				L.Warn().Msg("EIP1559 fees are not supported by the network. Switching to Legacy fees. Remember to update your config!")
				if m.Cfg.Network.GasPrice == 0 {
					L.Warn().Msg("Gas price is 0. If Legacy estimations fail, there will no fallback price and transactions will start fail. Set gas price in config and disable EIP1559DynamicFees")
				}
				m.Cfg.Network.EIP1559DynamicFees = false
				calulcateLegacyFees()
			}
		} else {
			estimations.GasFeeCap = maxFee
			estimations.GasTipCap = priorityFee
		}
	} else {
		calulcateLegacyFees()
	}

	return estimations
}

// EstimateGasLimitForFundTransfer estimates gas limit for fund transfer
func (m *Client) EstimateGasLimitForFundTransfer(from, to common.Address, amount *big.Int) (uint64, error) {
	ctx, cancel := context.WithTimeout(context.Background(), m.Cfg.Network.TxnTimeout.Duration())
	defer cancel()
	gasLimit, err := m.Client.EstimateGas(ctx, ethereum.CallMsg{
		From:  from,
		To:    &to,
		Value: amount,
	})
	if err != nil {
		L.Warn().Err(err).Msg("Failed to estimate gas for fund transfer.")
		return 0, errors.Wrapf(err, "failed to estimate gas for fund transfer")
	}
	return gasLimit, nil
}

// configureTransactionOpts configures transaction for legacy or type-2
func (m *Client) configureTransactionOpts(
	opts *bind.TransactOpts,
	nonce uint64,
	estimations GasEstimations,
	o ...TransactOpt,
) *bind.TransactOpts {
	opts.Nonce = big.NewInt(int64(nonce))
	opts.GasPrice = estimations.GasPrice
	opts.GasLimit = m.Cfg.Network.GasLimit

	if m.Cfg.Network.EIP1559DynamicFees {
		opts.GasPrice = nil
		opts.GasTipCap = estimations.GasTipCap
		opts.GasFeeCap = estimations.GasFeeCap
	}
	for _, f := range o {
		f(opts)
	}
	return opts
}

// DeployContract deploys contract using ABI and bytecode passed to it, waits for transaction to be minted and contract really
// available at the address, so that when the method returns it's safe to interact with it. It also saves the contract address and ABI name
// to the contract map, so that we can use that, when tracing transactions. It is suggested to use name identical to the name of the contract Solidity file.
func (m *Client) DeployContract(auth *bind.TransactOpts, name string, abi abi.ABI, bytecode []byte, params ...interface{}) (DeploymentData, error) {
	L.Info().
		Msgf("Started deploying %s contract", name)

	address, tx, contract, err := bind.DeployContract(auth, abi, bytecode, m.Client, params...)
	if err != nil {
		return DeploymentData{}, wrapErrInMessageWithASuggestion(err)
	}

	L.Info().
		Str("Address", address.Hex()).
		Str("TXHash", tx.Hash().Hex()).
		Msgf("Waiting for %s contract deployment to finish", name)

	// I had this one failing sometimes, when transaction has been minted, but contract cannot be found yet at address
	if err := retry.Do(
		func() error {
			ctx, cancel := context.WithTimeout(context.Background(), m.Cfg.Network.TxnTimeout.Duration())
			_, err := bind.WaitDeployed(ctx, m.Client, tx)
			cancel()
			return err
		}, retry.OnRetry(func(i uint, _ error) {
			L.Debug().Uint("Attempt", i).Msg("Waiting for contract to be deployed")
		}),
		retry.DelayType(retry.FixedDelay),
		retry.Attempts(10),
		retry.Delay(time.Duration(1)*time.Second),
		retry.RetryIf(func(err error) bool {
			return strings.Contains(strings.ToLower(err.Error()), "no contract code at given address") ||
				strings.Contains(strings.ToLower(err.Error()), "no contract code after deployment")
		}),
	); err != nil {
		return DeploymentData{}, wrapErrInMessageWithASuggestion(err)
	}

	L.Info().
		Str("Address", address.Hex()).
		Str("TXHash", tx.Hash().Hex()).
		Msgf("Deployed %s contract", name)

	m.ContractAddressToNameMap.AddContract(address.Hex(), name)

	if _, ok := m.ContractStore.GetABI(name); !ok {
		m.ContractStore.AddABI(name, abi)
	}

	if !m.Cfg.ShoulSaveDeployedContractMap() {
		return DeploymentData{Address: address, Transaction: tx, BoundContract: contract}, nil
	}

	if err := SaveDeployedContract(m.Cfg.ContractMapFile, name, address.Hex()); err != nil {
		L.Warn().
			Err(err).
			Msg("Failed to save deployed contract address to file")
	}

	return DeploymentData{Address: address, Transaction: tx, BoundContract: contract}, nil
}

type DeploymentData struct {
	Address       common.Address
	Transaction   *types.Transaction
	BoundContract *bind.BoundContract
}

// DeployContractFromContractStore deploys contract from Seth's Contract Store, waits for transaction to be minted and contract really
// available at the address, so that when the method returns it's safe to interact with it. It also saves the contract address and ABI name
// to the contract map, so that we can use that, when tracing transactions. Name by which you refer the contract should be the same as the
// name of ABI file (you can omit the .abi suffix).
func (m *Client) DeployContractFromContractStore(auth *bind.TransactOpts, name string, params ...interface{}) (DeploymentData, error) {
	if m.ContractStore == nil {
		return DeploymentData{}, errors.New("ABIStore is nil")
	}

	name = strings.TrimSuffix(name, ".abi")
	name = strings.TrimSuffix(name, ".bin")

	abi, ok := m.ContractStore.ABIs[name+".abi"]
	if !ok {
		return DeploymentData{}, errors.New("ABI not found")
	}

	bytecode, ok := m.ContractStore.BINs[name+".bin"]
	if !ok {
		return DeploymentData{}, errors.New("BIN not found")
	}

	data, err := m.DeployContract(auth, name, abi, bytecode, params...)
	if err != nil {
		return DeploymentData{}, err
	}

	return data, nil
}

func (m *Client) SaveDecodedCallsAsJson(dirname string) error {
	return m.Tracer.SaveDecodedCallsAsJson(dirname)
}

type TransactionLog struct {
	Topics []common.Hash
	Data   []byte
}

func (t TransactionLog) GetTopics() []common.Hash {
	return t.Topics
}

func (t TransactionLog) GetData() []byte {
	return t.Data
}

func (m *Client) decodeContractLogs(l zerolog.Logger, logs []types.Log, a abi.ABI) ([]DecodedTransactionLog, error) {
	l.Trace().Msg("Decoding events")
	var eventsParsed []DecodedTransactionLog
	for _, lo := range logs {
		for _, evSpec := range a.Events {
			if evSpec.ID.Hex() == lo.Topics[0].Hex() {
				d := TransactionLog{lo.Topics, lo.Data}
				l.Trace().Str("Name", evSpec.RawName).Str("Signature", evSpec.Sig).Msg("Unpacking event")
				eventsMap, topicsMap, err := decodeEventFromLog(l, a, evSpec, d)
				if err != nil {
					return nil, errors.Wrap(err, ErrDecodeLog)
				}
				parsedEvent := decodedLogFromMaps(&DecodedTransactionLog{}, eventsMap, topicsMap)
				if decodedTransactionLog, ok := parsedEvent.(*DecodedTransactionLog); ok {
					decodedTransactionLog.Signature = evSpec.Sig
					m.mergeLogMeta(decodedTransactionLog, lo)
					eventsParsed = append(eventsParsed, *decodedTransactionLog)
					l.Trace().Interface("Log", parsedEvent).Msg("Transaction log")
				} else {
					l.Trace().
						Str("Actual type", fmt.Sprintf("%T", decodedTransactionLog)).
						Msg("Failed to cast decoded event to DecodedCommonLog")
				}
			}
		}
	}
	return eventsParsed, nil
}

// mergeLogMeta add metadata from log
func (m *Client) mergeLogMeta(pe *DecodedTransactionLog, l types.Log) {
	pe.Address = l.Address
	pe.Topics = make([]string, 0)
	for _, t := range l.Topics {
		pe.Topics = append(pe.Topics, t.String())
	}
	pe.BlockNumber = l.BlockNumber
	pe.Index = l.Index
	pe.TXHash = l.TxHash.Hex()
	pe.TXIndex = l.TxIndex
	pe.Removed = l.Removed
}<|MERGE_RESOLUTION|>--- conflicted
+++ resolved
@@ -351,34 +351,25 @@
 	return c, nil
 }
 
-<<<<<<< HEAD
+func (m *Client) checkRPCHealth() error {
+	L.Info().Str("RPC node", m.URL).Msg("---------------- !!!!! ----------------> Checking RPC health")
+	ctx, cancel := context.WithTimeout(context.Background(), m.Cfg.Network.TxnTimeout.Duration())
+	defer cancel()
+
+	err := m.TransferETHFromKey(ctx, 0, m.Addresses[0].Hex(), big.NewInt(10_000))
+	if err != nil {
+		return errors.Wrap(err, ErrRpcHealtCheckFailed)
+	}
+
+	L.Info().Msg("RPC health check passed <---------------- !!!!! ----------------")
+	return nil
+}
+
 // Decode waits for transaction to be minted, then decodes transaction inputs, outputs, logs and events and
 // depending on 'tracing_level' it either returns immediatelly or if the level matches it traces all calls.
 // If 'tracing_to_json' is saved we also save to JSON all that information.
 // If transaction was reverted the error return will be revert error, not decoding error (that one if any will be logged).
 // It means it can return both error and decoded transaction!
-=======
-func (m *Client) checkRPCHealth() error {
-	L.Info().Str("RPC node", m.URL).Msg("---------------- !!!!! ----------------> Checking RPC health")
-	ctx, cancel := context.WithTimeout(context.Background(), m.Cfg.Network.TxnTimeout.Duration())
-	defer cancel()
-
-	err := m.TransferETHFromKey(ctx, 0, m.Addresses[0].Hex(), big.NewInt(10_000))
-	if err != nil {
-		return errors.Wrap(err, ErrRpcHealtCheckFailed)
-	}
-
-	L.Info().Msg("RPC health check passed <---------------- !!!!! ----------------")
-	return nil
-}
-
-// Decode waits for transaction to be minted and decodes basic info of the first method that was
-// called by the transaction (such as: method name, inputs and any logs/events emitted by the transaction.
-// Additionally if `tracing_enabled` flag is set in Client config it will trace all other calls that were
-// made during the transaction execution and print them to console using logger.
-// If transaction was reverted, then tracing won't take place, but the error return will contain
-// revert reason (if we were able to get it from the receipt).
->>>>>>> e6cda83c
 func (m *Client) Decode(tx *types.Transaction, txErr error) (*DecodedTransaction, error) {
 	if len(m.Errors) > 0 {
 		return nil, verr.Join(m.Errors...)
